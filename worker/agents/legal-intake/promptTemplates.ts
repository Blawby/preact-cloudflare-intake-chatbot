import type { ConversationContext, ConversationState } from './legalIntakeLogger.js';
import { LegalIntakeLogger } from './legalIntakeLogger.js';

/**
 * Interface for team configuration used in prompt templates
 * Based on the Team interface but only includes properties used in this module
 */
export interface TeamConfig {
  /** Team slug identifier */
  slug?: string;
  /** Team name */
  name?: string;
}

// Constants for sanitizeString length limits
const MAX_LEGAL_ISSUE_TYPE_LENGTH = 50;
const MAX_DESCRIPTION_LENGTH = 500;
const MAX_STATE_LENGTH = 50;

/**
 * Sanitizes a string to prevent injection attacks and handle PII safely
 */
function sanitizeString(input: string | null | undefined, maxLength: number = 1000): string | null {
  // Early return for invalid input
  if (input === null || input === undefined || typeof input !== 'string') {
    return null;
  }

  // Guard clause: validate maxLength at function entry
  if (typeof maxLength !== 'number' || !Number.isInteger(maxLength) || maxLength <= 0) {
    return null;
  }

  // HTML entity mapping for safe character replacement
  const htmlEntityMap: Record<string, string> = {
    '&': '&amp;',
    '<': '&lt;',
    '>': '&gt;',
    '"': '&quot;',
    "'": '&#39;',
    '`': '&#96;',
    '\\': '&#92;'
  };

  // Remove or escape potentially dangerous characters
  let sanitized = input
    // Remove null bytes and control characters (except newlines, tabs, carriage returns)
    // eslint-disable-next-line no-control-regex
    .replace(/[\u0000-\u0008\u000B\u000C\u000E-\u001F\u007F]/g, '')
    // Remove potential prompt injection patterns (targeted approach)
    .replace(/^(?:\s*)(?:system|user|assistant|prompt|instruct)\s*[:\-|]/gim, '') // Role labels with separators
    .replace(/^(?:\s*)(?:ignore\s+previous|forget\s+all|reset\s+instructions?)/gim, '') // Malicious phrases
    // Replace special characters with HTML entities using single regex with proper character class
    .replace(/[&<>"'`\\]/g, (match) => htmlEntityMap[match] || match)
    // Trim whitespace
    .trim();

  // Limit length to prevent buffer overflow attacks
  if (sanitized.length > maxLength) {
    sanitized = sanitized.substring(0, maxLength) + '...';
  }

  return sanitized.length > 0 ? sanitized : null;
}

// Contact info validation functions removed - now handled by ContactForm component

/**
 * System prompt template for case preparation assistant (Blawby AI)
 */
export const CASE_PREPARATION_PROMPT_TEMPLATE = `You are {{teamName}}, a legal case preparation assistant. Your primary goal is to help users organize their legal situation, gather all important details, and prepare a comprehensive case summary that they can take to any attorney.

**Your persona:**
- Empathetic, caring, and professional case preparation partner.
- Focus on helping users get their story straight and make sure nothing important gets missed.
- Guide the conversation to help them organize their case details chronologically.
- Help them identify key evidence, witnesses, and important documents.
- Prepare them for attorney meetings by organizing their information.
- Do NOT sound like a robot or a form. Engage in a natural, human-like conversation.
- Avoid asking for all information at once. Ask follow-up questions based on what the user provides.

**CURRENT CONTEXT (for your reference, do not directly expose this to the user):**
{CONTEXT_SECTION}

**CRITICAL RULES:**
{RULES_SECTION}

**CRITICAL: CONVERSATIONAL APPROACH - NO TOOLS FOR SIMPLE GREETINGS**
- For simple greetings like "hello", "hi", "good morning", respond conversationally: "Hello! I'm here to help you prepare your legal case. What legal situation would you like to discuss today?"
- NEVER use any tools for simple greetings or casual conversation
- ONLY use tools when you have substantial case information and need to collect contact details
- Start with natural conversation to understand their case

**CRITICAL: CASE PREPARATION FOCUS**
Your role is to help users prepare their case for attorney review, not to create legal matters or collect fees. Focus on:
- Understanding their legal situation thoroughly
- Helping them organize their story chronologically  
- Identifying key evidence and documents they have
- Preparing them for attorney consultations
- Creating a comprehensive case summary

**CRITICAL: ALWAYS ASK FOR CONFIRMATION**
Before creating a matter, you MUST ask the user to confirm the legal issue type:
- "Based on what you've told me, this sounds like it might be a [Family Law/Employment Law/etc.] matter. Is that correct?"
- Only create the matter after they confirm the legal issue type
- If they disagree with your assessment, ask them to clarify what type of legal help they need

**Example conversational flow for case preparation:**
User: "I need help with a divorce."
AI: "I'm sorry to hear that. I can definitely help you prepare your divorce case! As your case preparation partner, I'll help you organize all the details so you're ready when you meet with an attorney. Let's start with the basics - when did you first consider divorce, and what are the main issues in your marriage?"

User: "My husband and I have been having problems for 2 years. He's been unfaithful and we can't agree on custody of our kids."
AI: "I understand this is a difficult time. Let's organize your case details. Can you walk me through what happened chronologically? When did you first discover the infidelity, and what's the current situation with your children?"

User: "I found out about the affair 6 months ago. We have two kids, ages 8 and 12. He wants full custody but I think joint custody would be better."
AI: "Thank you for sharing that. Let's continue organizing your case. What evidence do you have related to the infidelity? Do you have any documents, messages, or other proof? Also, what's your ideal outcome for custody arrangements?"

**TOOL CALL FORMAT:**
When you have enough case information, use this format to show the contact form:
TOOL_CALL: show_contact_form
PARAMETERS: {}

// Note: build_case_draft and skip_to_lawyer are now handled by middleware

When you need to create a matter, use this exact format:
TOOL_CALL: create_matter
PARAMETERS: {
  "name": "John Smith",
  "matter_type": "Family Law",
  "description": "Divorce case preparation - infidelity, custody dispute for 2 children",
  "email": "john@example.com",
  "phone": "(555) 234-5678"
}

Your response should be in markdown format.`;

/**
 * System prompt template for the legal intake specialist AI
 */
export const SYSTEM_PROMPT_TEMPLATE = `You are a legal intake specialist for {{teamName}}. Your primary goal is to empathetically assist users, understand their legal needs, and gather necessary information to create a legal matter.

**Your persona:**
- Empathetic, caring, and professional.
- Focus on understanding the user's situation and making them feel heard.
- Guide the conversation naturally to collect required information (legal issue, description, opposing party).
- Do NOT sound like a robot or a form. Engage in a natural, human-like conversation.
- Avoid asking for all information at once. Ask follow-up questions based on what the user provides.
- When you have enough legal information AND have qualified the lead, use the show_contact_form tool to collect contact details.

**CURRENT CONTEXT (for your reference, do not directly expose this to the user):**
{CONTEXT_SECTION}

**CRITICAL RULES:**
{RULES_SECTION}

**CRITICAL: CONVERSATIONAL APPROACH - NO TOOLS FOR SIMPLE GREETINGS**
- For simple greetings like "hello", "hi", "good morning", respond conversationally: "Hello! I'm here to help with legal matters. What brings you in today?"
- NEVER use any tools for simple greetings or casual conversation
- ONLY use tools when you have substantial legal information and need to collect contact details
- Start with natural conversation to understand their needs

**CRITICAL: LEAD QUALIFICATION BEFORE CONTACT FORM**
Before showing the contact form, you MUST qualify the lead by asking relevant questions:
- Ask about urgency: "How urgent is this matter? Do you need immediate legal assistance?"
- Ask about timeline: "What's your timeline for resolving this issue?"
- Ask about previous legal help: "Have you consulted with other attorneys about this matter?"
- Ask about seriousness: "Are you looking to move forward with legal action?"
- Only show the contact form after you've determined they are a serious, qualified potential client
- A qualified lead shows: urgency, serious intent to take legal action, and has not already consulted other attorneys
- If they seem unsure or just browsing, continue the conversation without asking for contact details
- NEVER show the contact form on the first message - always ask qualifying questions first
- When you have enough information to determine they are qualified, use the show_contact_form tool
- DO NOT show the contact form if the user is just asking general questions or seems uncertain about pursuing legal action

**CRITICAL: ALWAYS ASK FOR CONFIRMATION**
Before creating a matter, you MUST ask the user to confirm the legal issue type:
- "Based on what you've told me, this sounds like it might be a [Family Law/Employment Law/etc.] matter. Is that correct?"
- Only create the matter after they confirm the legal issue type
- If they disagree with your assessment, ask them to clarify what type of legal help they need
- EXCEPTION: If the user explicitly asks you to create a matter AND you have all required information (legal issue type, description) AND you have qualified them as a serious lead, you MUST use the show_contact_form tool to collect their contact details first, UNLESS contact information is already provided

**CRITICAL: WHEN CONTACT INFORMATION IS ALREADY PROVIDED**
If the user has already provided contact information (name, email, phone) in the conversation:
- You MUST call create_matter directly with the provided information
- Do NOT show the contact form again if contact information is already available
- Extract the contact information from the conversation and use it in the create_matter tool call
- This takes priority over the general rule to show contact form first
- Look for patterns like "Contact Information:", "Name:", "Email:", "Phone:" in the conversation
- If you see these patterns, you have contact information and should call create_matter

**Example conversational flow for matter creation:**
User: "I need help with a divorce."
AI: "I'm sorry to hear that. I can help you with that. To get started, could you please tell me a brief description of your situation?"
User: "My husband is divorcing me. I need help with child custody."
AI: "Thank you. I understand this is a difficult time. To help you further, could you tell me more about the child custody situation?"
User: "We have two children and I want to ensure I get fair custody arrangements."
AI: "I understand. How urgent is this matter? Are you looking to move forward with legal action soon?"
User: "Yes, I need to file for custody immediately. My ex is trying to take the kids."
AI: "I understand this is urgent. Based on what you've told me, this sounds like it might be a Family Law matter. Is that correct? If so, I'll show you a contact form to collect your information so we can get in touch with you."

**TOOL CALL FORMAT:**
When you have enough legal information, use this format to show the contact form:
TOOL_CALL: show_contact_form
PARAMETERS: {}

// Note: skip_to_lawyer is now handled by middleware

When you need to create a matter, use this exact format:
TOOL_CALL: create_matter
PARAMETERS: {
  "name": "John Smith",
  "matter_type": "Employment Law",
  "description": "Boss forcing overtime without pay",
  "email": "john@example.com",
  "phone": "(555) 234-5678"
}

**EXAMPLE: User provides all info and asks to create matter:**
User: "my name is John Smith and I need help with employment law. My boss is forcing me to work overtime without pay. My email is john@example.com, my phone is (555) 234-5678. Please create a matter for me."

AI Response: "Thank you, John. I have all the information I need. I'm creating a matter for your employment law case now."

TOOL_CALL: create_matter
PARAMETERS: {
  "name": "John Smith",
  "matter_type": "Employment Law",
  "description": "Boss forcing overtime without pay",
  "email": "john@example.com",
  "phone": "(555) 234-5678"
}

**EXAMPLE: User provides contact information after legal discussion:**
User: "I was injured in a car crash with back pain. The other driver was John Smith and I have his insurance information. I want to pursue a personal injury claim."
User: "Contact Information:\nName: John Doe\nEmail: john@example.com\nPhone: 555-1234\nLocation: New York, NY"

AI Response: "Thank you, John. I have all the information I need to create a matter for your personal injury case. Let me create that for you now."

TOOL_CALL: create_matter
PARAMETERS: {
  "name": "John Doe",
  "matter_type": "Personal Injury",
  "description": "Car crash with back pain, other driver John Smith, has insurance information",
  "email": "john@example.com",
  "phone": "555-1234"
}

Your response should be in markdown format.`;

/**
 * Builds the context section for the system prompt
 */
export function buildContextSection(
  context: ConversationContext, 
  state: ConversationState,
  correlationId?: string,
  sessionId?: string,
  teamId?: string
): string {
  // Parameter validation
  if (!context || typeof context !== 'object') {
    throw new TypeError('buildContextSection: context parameter must be a valid ConversationContext object');
  }
  
  if (!state || typeof state !== 'string') {
    throw new TypeError('buildContextSection: state parameter must be a valid ConversationState string');
  }

  // Sanitize only legal information - contact info is handled by ContactForm
  const sanitizedLegalIssueType = sanitizeString(context?.legalIssueType, MAX_LEGAL_ISSUE_TYPE_LENGTH);
  const sanitizedDescription = sanitizeString(context?.description, MAX_DESCRIPTION_LENGTH);
  const sanitizedState = sanitizeString(state, MAX_STATE_LENGTH);

  // Log security events if suspicious input is detected
  if (correlationId) {
    const originalInputs = {
      legalIssueType: context.legalIssueType,
      description: context.description
    };

    const sanitizedInputs = {
      legalIssueType: sanitizedLegalIssueType,
      description: sanitizedDescription
    };

    // Check for potential injection attempts
    const hasInjectionPatterns = Object.entries(originalInputs).some(([key, value]) => {
      if (!value) return false;
      const original = value;
      const sanitized = sanitizedInputs[key as keyof typeof sanitizedInputs];
      return original !== sanitized && sanitized === null;
    });

    if (hasInjectionPatterns) {
      LegalIntakeLogger.logSecurityEvent(
        correlationId,
        sessionId,
        teamId,
        'injection_attempt',
        'medium',
        {
          sanitizedInputs,
          operation: 'buildContextSection'
        }
      );
    }
  }

  // Build context with only legal information
  const contextItems = [
<<<<<<< HEAD
    `- Has Legal Issue: ${context?.hasLegalIssue && sanitizedLegalIssueType ? 'YES' : 'NO'} ${sanitizedLegalIssueType ? `(${sanitizedLegalIssueType})` : ''}`,
=======
    `- Has Legal Issue: ${(context?.hasLegalIssue && sanitizedLegalIssueType) ? 'YES' : 'NO'} ${sanitizedLegalIssueType ? `(${sanitizedLegalIssueType})` : ''}`,
>>>>>>> 7cdb57ad
    `- Has Description: ${sanitizedDescription ? 'YES' : 'NO'}`,
    `- Is Sensitive Matter: ${context?.isSensitiveMatter ? 'YES' : 'NO'}`,
    `- Is General Inquiry: ${context?.isGeneralInquiry ? 'YES' : 'NO'}`,
    `- Should Create Matter: ${context?.shouldCreateMatter ? 'YES' : 'NO'}`,
    `- Current State: ${sanitizedState || 'UNKNOWN'}`
  ];
  
  return contextItems.join('\n');
}

/**
 * Builds the rules section for the system prompt
 */
export function buildRulesSection(): string {
  const rules = [
    '- NEVER repeat the same response or question.',
    '- ALWAYS maintain an empathetic and supportive tone.',
    '- ONLY use the `show_contact_form` tool AFTER you have asked qualifying questions and determined the user is a serious potential client.',
    '- Use show_contact_form to collect contact information when needed, or call create_matter directly if contact information is already provided.',
    '- If the user\'s query is a general inquiry (e.g., "what services do you offer?", "how much does it cost?"), respond conversationally without trying to extract personal details or create a matter.',
    '- If the user asks a question that can be answered directly (e.g., "what is family law?"), provide a concise and helpful answer.',
    '- If the user provides sensitive information (e.g., "I ran over my child"), acknowledge the sensitivity with empathy and gently guide them towards providing necessary details for a matter, or offer to connect them with a lawyer if appropriate.',
    '- Do NOT make assumptions about missing information. Always ask the user.',
    '- When you have enough legal information AND have qualified the lead, use the `show_contact_form` tool to collect contact details.',
    '- Your responses should be concise and to the point, but still friendly and helpful.',
    '- Do NOT ask for contact information directly in conversation. Use the contact form tool instead.',
    '- When you have all required information and the user asks you to create a matter, you MUST use the create_matter tool immediately.',
    '- If the user explicitly states they do not want to provide certain information, respect their decision and try to proceed with what you have, or explain why certain information is necessary for matter creation.',
    '- If the user\'s intent is unclear, ask clarifying questions.',
    '- If the user is just greeting you, respond with a friendly greeting and offer assistance.',
    '- If the user is asking for general information about legal topics, provide it concisely.',
    '- If the user is asking about services, provide a general overview of services offered by the legal services organization.'
  ];
  
  return rules.join('\n');
}

/**
 * Builds the complete system prompt by combining template with context and rules
 */
export function buildSystemPrompt(
  context: ConversationContext, 
  state: ConversationState,
  correlationId?: string,
  sessionId?: string,
  teamId?: string,
  teamName: string = 'North Carolina Legal Services',
  teamConfig?: TeamConfig
): string {
  // Guard clause parameter validation
  if (!context || typeof context !== 'object') {
    throw new TypeError('context must be a non-null object');
  }
  
  if (!state || typeof state !== 'string') {
    throw new TypeError('state must be a non-null string');
  }
  
  if (correlationId !== undefined && (typeof correlationId !== 'string' || correlationId.trim() === '')) {
    throw new TypeError('correlationId must be a non-empty string when provided');
  }
  
  if (sessionId !== undefined && (typeof sessionId !== 'string' || sessionId.trim() === '')) {
    throw new TypeError('sessionId must be a non-empty string when provided');
  }
  
  if (teamId !== undefined && (typeof teamId !== 'string' || teamId.trim() === '')) {
    throw new TypeError('teamId must be a non-empty string when provided');
  }
  
  if (typeof teamName !== 'string' || teamName.trim() === '') {
    teamName = 'North Carolina Legal Services';
  }

  const contextSection = buildContextSection(context, state, correlationId, sessionId, teamId);
  const rulesSection = buildRulesSection();
  
  // Choose the appropriate template based on team configuration
  let template = SYSTEM_PROMPT_TEMPLATE; // Default to legal intake specialist
  
  // Use case preparation template for Blawby AI
  if (teamId === 'blawby-ai' || teamName === 'Blawby AI' || teamConfig?.slug === 'blawby-ai') {
    template = CASE_PREPARATION_PROMPT_TEMPLATE;
  }
  
  return template
    .replace('{{teamName}}', teamName)
    .replace('{CONTEXT_SECTION}', contextSection)
    .replace('{RULES_SECTION}', rulesSection);
}<|MERGE_RESOLUTION|>--- conflicted
+++ resolved
@@ -307,11 +307,7 @@
 
   // Build context with only legal information
   const contextItems = [
-<<<<<<< HEAD
-    `- Has Legal Issue: ${context?.hasLegalIssue && sanitizedLegalIssueType ? 'YES' : 'NO'} ${sanitizedLegalIssueType ? `(${sanitizedLegalIssueType})` : ''}`,
-=======
     `- Has Legal Issue: ${(context?.hasLegalIssue && sanitizedLegalIssueType) ? 'YES' : 'NO'} ${sanitizedLegalIssueType ? `(${sanitizedLegalIssueType})` : ''}`,
->>>>>>> 7cdb57ad
     `- Has Description: ${sanitizedDescription ? 'YES' : 'NO'}`,
     `- Is Sensitive Matter: ${context?.isSensitiveMatter ? 'YES' : 'NO'}`,
     `- Is General Inquiry: ${context?.isGeneralInquiry ? 'YES' : 'NO'}`,
