<<<<<<< HEAD
Here’s a cleaned-up version of your README with redundancy removed, sections reorganized slightly for clarity, and improved brevity while preserving all critical details:

---

# 🤖 Preact Cloudflare Intake Chatbot

A full-featured, open-source **ChatGPT-like legal assistant**, built with Preact and powered by Cloudflare Workers AI, D1, and KV. Designed for self-hosting, extensibility, and privacy-first deployments.

**Live Demo:** [ai.blawby.com](https://ai.blawby.com)  
**Repo:** [GitHub](https://github.com/pcl-labs/preact-cloudflare-intake-chatbot)

---

## ✨ Features

* **Lightweight Preact Chat UI** - Fast, responsive interface with ~40KB gzipped bundle
* **Cloudflare Workers AI Backend** - Llama 3.1 8B for conversational AI
* **Intelligent Matter Building** - Guided conversation flow for legal intake
* **Team-Based Configuration** - Multi-tenant support with custom branding
* **Practice Area-Specific Questions** - Tailored intake forms per legal service
* **D1 Database** - Persistent storage for conversations and matter data
* **KV Namespace** - Session management and caching
* **API-First Design** - RESTful endpoints for easy integration
* **Self-Hostable** - Complete ownership of your data and infrastructure
* **Privacy-First** - GDPR-compliant with no external tracking

---

## 🎯 Core Workflow

Your chatbot follows a **structured intake process** that maximizes lead quality:

1. **🤖 AI Conversation** - Natural language interaction to understand client needs
2. **📋 Matter Building** - Guided service selection and practice area-specific questions
3. **📝 Matter Details** - Comprehensive matter description and situation analysis
4. **✅ Quality Assessment** - Real-time feedback on matter completeness
5. **📞 Contact Collection** - Seamless transition to attorney connection
6. **💳 Payment Processing** - Optional consultation fee collection
7. **📅 Scheduling** - Automated appointment booking system

---

## 🏗️ Architecture

* **Frontend**: Preact SPA (`src/`) — Embeddable widget with media & scheduling
* **Backend**: Cloudflare Worker (`worker/`) — AI, D1, KV, email integration
* **Storage**: D1 Database (conversations, teams, matters), KV (sessions, cache)
* **AI**: Cloudflare Workers AI with Llama 3.1 8B model
* **Email**: Resend API for notifications and confirmations
* **Optional**: R2 for file uploads (planned)

---

## 🚀 Getting Started

### 1. Prerequisites

* Node.js v18+
* Cloudflare account with Workers AI access
* Wrangler CLI: `npm install -g wrangler`

### 2. Clone & Install

```bash
git clone https://github.com/pcl-labs/preact-cloudflare-intake-chatbot.git
cd preact-cloudflare-intake-chatbot
npm install
```

### 3. Configure Cloudflare

```bash
cp wrangler.template.toml wrangler.toml
wrangler d1 create your-ai-chatbot
wrangler kv namespace create "YOUR_AI_CHAT_SESSIONS"
wrangler kv namespace create "YOUR_AI_CHAT_SESSIONS" --preview
wrangler d1 execute your-ai-chatbot --file worker/schema.sql
```

### 4. Environment Variables

```bash
cp env.example .env
```

Set these variables:
* `CLOUDFLARE_API_TOKEN` - For deployments
* `CLOUDFLARE_ACCOUNT_ID` - Your Cloudflare account ID
* `RESEND_API_KEY` - For email notifications
* `VITE_API_BASE_URL` - Frontend API endpoint

### 5. Development

Enable remote bindings for local development:

```toml
# In wrangler.toml
[[d1_databases]]
binding = "DB"
experimental_remote = true

[[kv_namespaces]]
binding = "CHAT_SESSIONS"
experimental_remote = true
```

Start both backend and frontend:

```bash
# Terminal 1: Backend
wrangler dev --x-remote-bindings

# Terminal 2: Frontend
npm run dev
```

* Frontend: [http://localhost:5173](http://localhost:5173)
* Backend API: [http://localhost:8787](http://localhost:8787)

---

## 🧠 Team Configuration

Configure your law firm teams via `teams.json`:

```json
{
  "id": "family-law-firm",
  "name": "Smith & Associates Family Law",
  "config": {
    "consultationFee": 150,
    "requiresPayment": true,
    "paymentLink": "https://buy.stripe.com/your-payment-link",
    "ownerEmail": "admin@smithlaw.com",
    "introMessage": "Hello! I'm here to help with your family law matter.",
    "profileImage": "https://example.com/logo.png",
    "availableServices": ["Family Law", "Divorce", "Child Custody", "Adoption"],
    "serviceQuestions": {
      "Family Law": [
        "What specific family law issue are you dealing with?",
        "Are there any children involved in this situation?",
        "Have you already filed any legal documents?",
        "What is your current relationship status?"
      ],
      "Divorce": [
        "How long have you been married?",
        "Do you have children together?",
        "Have you discussed divorce with your spouse?",
        "What are the main issues you need to resolve?"
      ]
    }
  }
}
```

### Key Configuration Options

| Field | Type | Description |
|-------|------|-------------|
| `availableServices` | array | Practice areas for service selection |
| `serviceQuestions` | object | Practice area-specific intake questions |
| `requiresPayment` | boolean | Enable consultation fee collection |
| `consultationFee` | number | Fee amount in USD |
| `paymentLink` | string | Stripe or other payment processor URL |
| `ownerEmail` | string | Admin email for new lead notifications |
| `introMessage` | string | Custom welcome message |
| `profileImage` | string | Team logo URL |

Sync teams to database:

```bash
node sync-teams.js
```

---

## 🤖 Matter Creation Flow

The system provides an **intelligent matter building process** that guides users through structured data collection:

### Step-by-Step Process

1. **Service Selection** → User chooses practice area
2. **Practice Area Questions** → Tailored questions for the selected service
3. **Matter Details** → Comprehensive situation description
4. **Quality Assessment** → Real-time feedback on matter completeness
5. **Contact Collection** → Seamless transition to attorney connection

### API Endpoints

#### Matter Creation Flow
```bash
POST /api/matter-creation
```

**Service Selection:**
```json
{
  "teamId": "family-law-firm",
  "step": "service-selection"
}
```

**Practice Area Questions:**
```json
{
  "teamId": "family-law-firm",
  "step": "questions",
  "service": "Family Law",
  "currentQuestionIndex": 0,
  "answers": {
    "What specific family law issue are you dealing with?": "Child custody dispute"
  }
}
```

**Matter Details:**
```json
{
  "teamId": "family-law-firm",
  "step": "matter-details",
  "service": "Family Law",
  "description": "I need help with a custody modification...",
  "answers": {...}
}
```

### Quality Assessment

Each step includes a **quality score** that helps users understand matter completeness:

```json
{
  "step": "questions",
  "message": "Thank you for that information...",
  "quality": {
    "score": 65,
    "suggestions": [
      "Answer all practice area questions",
      "Provide specific details about timing"
    ],
    "readyForLawyer": false
  }
}
```

---

## 📊 API Reference

### Chat Endpoint
```bash
POST /api/chat
```

**Request:**
```json
{
  "messages": [
    {"role": "user", "content": "I need help with a business contract"}
  ],
  "teamId": "business-law-firm",
  "sessionId": "optional-session-id"
}
```

**Response:**
```json
{
  "response": "I can help you with contract review...",
  "intent": "new_matter",
  "shouldStartMatterCreation": true,
  "timestamp": "2024-01-15T10:30:00Z"
}
```

### Forms Endpoint
```bash
POST /api/forms
```

**Request:**
```json
{
  "email": "client@example.com",
  "phoneNumber": "555-0123",
  "matterDetails": "Contract review needed for vendor agreement",
  "teamId": "business-law-firm"
}
```

### Teams Endpoint
```bash
GET /api/teams
```

Returns all configured teams with their settings.

### Scheduling Endpoint
```bash
POST /api/scheduling
```

**Request:**
```json
{
  "teamId": "family-law-firm",
  "email": "client@example.com",
  "preferredDate": "2024-01-20",
  "preferredTime": "10:00 AM",
  "matterType": "Family Law",
  "notes": "Child custody consultation"
}
```

---

## 🔗 Webhook Integration

The system includes a comprehensive webhook system for integrating with external CRMs, case management systems, and other tools. Webhooks are automatically triggered during key events in the matter creation process.

### Webhook Configuration

Add webhook settings to your team configuration in `teams.json`:

```json
{
  "id": "your-law-firm",
  "name": "Your Law Firm",
  "config": {
    "webhooks": {
      "enabled": true,
      "url": "https://your-crm.com/webhook",
      "secret": "your-webhook-secret",
      "events": {
        "matterCreation": true,
        "matterDetails": true,
        "contactForm": true,
        "appointment": true
      },
      "retryConfig": {
        "maxRetries": 3,
        "retryDelay": 60
      }
    }
  }
}
```

### Webhook Events

#### 1. Matter Creation (`matter_creation`)
Triggered when a client selects a legal service.

```json
{
  "event": "matter_creation",
  "timestamp": "2025-01-17T23:47:26.000Z",
  "teamId": "your-law-firm",
  "sessionId": "abc123",
  "matter": {
    "service": "Family Law",
    "qualityScore": {
      "score": 40,
      "readyForLawyer": false
    },
    "step": "service-selected",
    "totalQuestions": 5,
    "hasQuestions": true
  }
}
```

#### 2. Matter Details (`matter_details`)
Triggered when matter review is completed with quality scores.

```json
{
  "event": "matter_details",
  "timestamp": "2025-01-17T23:47:26.000Z",
  "teamId": "your-law-firm",
  "sessionId": "abc123",
  "matter": {
    "service": "Family Law",
    "description": "Child custody modification case...",
    "summary": "# Family Law Matter Summary\n\n## Legal Matter\n...",
    "answers": {
      "question1": {
        "question": "What specific family law issue?",
        "answer": "Child custody dispute"
      }
    },
    "qualityScore": {
      "score": 85,
      "readyForLawyer": true,
      "needsImprovement": false,
      "threshold": 75
    },
    "followUpQuestions": [],
    "urgency": "normal",
    "readyForNextStep": true,
    "nextActions": ["contact", "schedule"]
  }
}
```

#### 3. Contact Form (`contact_form`)
Triggered when clients submit contact information.

```json
{
  "event": "contact_form",
  "timestamp": "2025-01-17T23:47:26.000Z",
  "teamId": "your-law-firm",
  "formId": "form-uuid",
  "contactForm": {
    "email": "client@example.com",
    "phoneNumber": "555-0123",
    "matterDetails": "Need help with custody modification",
    "urgency": "normal",
    "status": "pending"
  }
}
```

#### 4. Appointment (`appointment`)
Triggered when consultations are scheduled.

```json
{
  "event": "appointment",
  "timestamp": "2025-01-17T23:47:26.000Z",
  "teamId": "your-law-firm",
  "appointmentId": "appointment-uuid",
  "appointment": {
    "clientEmail": "client@example.com",
    "clientPhone": "555-0123",
    "preferredDate": "2025-01-20",
    "preferredTime": "10:00 AM",
    "matterType": "Family Law",
    "notes": "Child custody consultation",
    "status": "pending"
  }
}
```

### Webhook Security

All webhooks include security headers:

- **X-Webhook-Signature**: HMAC-SHA256 signature using your webhook secret
- **X-Webhook-ID**: Unique identifier for the webhook delivery
- **X-Webhook-Event**: Event type (matter_creation, matter_details, etc.)
- **X-Webhook-Timestamp**: ISO timestamp of webhook delivery
=======
# Legal Intake Chatbot - Cloudflare Workers AI

A production-ready legal intake chatbot built with Cloudflare Workers AI, featuring intelligent conversation handling, step-by-step information collection, and automated matter creation with payment integration.

## 🚀 **Quick Start**

### Prerequisites
- Node.js 18+ and npm
- Cloudflare account with Workers, D1, KV, and R2 access
- Wrangler CLI installed globally
>>>>>>> 6cdd4ed2

### Webhook Management API

<<<<<<< HEAD
#### View Webhook Logs
```bash
GET /api/webhooks/logs?teamId=your-law-firm&limit=50&status=failed
```

#### Webhook Statistics
```bash
GET /api/webhooks/stats?teamId=your-law-firm
```

**Response:**
```json
{
  "success": true,
  "stats": {
    "pending": 2,
    "success": 45,
    "failed": 3,
    "retry": 1,
    "total": 51
  }
}
```

#### Retry Failed Webhooks
```bash
POST /api/webhooks/retry
```

**Request:**
```json
{
  "webhookId": "specific-webhook-id"
}
```

Or retry all failed webhooks for a team:
```json
{
  "teamId": "your-law-firm"
}
```

#### Test Webhook Delivery
```bash
POST /api/webhooks/test
```

**Request:**
```json
{
  "teamId": "your-law-firm",
  "webhookType": "matter_creation",
  "testPayload": {
    "custom": "test data"
  }
}
```

### Webhook Features

- **🔐 Security**: HMAC-SHA256 signature verification
- **🔄 Retry Logic**: Exponential backoff with configurable retries
- **📊 Logging**: Comprehensive delivery tracking in database
- **📈 Statistics**: Real-time delivery metrics
- **🎯 Event Filtering**: Configure which events to receive
- **⚡ Performance**: Fire-and-forget delivery (non-blocking)
- **🛠️ Management**: API endpoints for monitoring and retry

### Webhook Verification

To verify webhook authenticity in your endpoint:

```javascript
const crypto = require('crypto');

function verifyWebhook(payload, signature, secret) {
  const expectedSignature = crypto
    .createHmac('sha256', secret)
    .update(payload)
    .digest('hex');
  
  return signature === `sha256=${expectedSignature}`;
}

// Express.js example
app.post('/webhook', (req, res) => {
  const signature = req.headers['x-webhook-signature'];
  const payload = JSON.stringify(req.body);
  
  if (!verifyWebhook(payload, signature, 'your-webhook-secret')) {
    return res.status(401).send('Unauthorized');
  }
  
  // Process webhook...
  res.status(200).send('OK');
});
```

---

## 🌐 Deployment

### GitHub Actions (Recommended)

Set repository secrets:
* `CLOUDFLARE_API_TOKEN`
* `CLOUDFLARE_ACCOUNT_ID`
* `CLOUDFLARE_PAGES_PROJECT_NAME`

### Manual Deployment

**Backend:**
```bash
wrangler deploy
```

**Frontend:**
```bash
npm run build
wrangler pages deploy dist
```

### Custom Domain

Add to `wrangler.toml`:
```toml
[env.production]
routes = [
  { pattern = "yourdomain.com/api/*", zone_name = "yourdomain.com" }
]
```

---

## 🔧 Production Status

| Component | Status |
|-----------|---------|
| **Backend** | ✅ Production Ready |
| **AI Integration** | ✅ Llama 3.1 8B |
| **Matter Creation** | ✅ Fully Functional |
| **Team Configuration** | ✅ Multi-tenant |
| **Email Notifications** | ✅ Resend Integration |
| **Scheduling** | ✅ Appointment Booking |
| **Webhook Integration** | ✅ Comprehensive System |
| **File Uploads** | ⏳ Planned (R2 integration) |
| **Payment Processing** | ⏳ External links only |

---

## 📈 Suggested Improvements

Based on code analysis, here are recommended enhancements:

### 🎯 High Priority

1. **Enhanced Matter Quality Scoring**
   - Restore full AI-powered matter analysis
   - Add progress tracking with visual indicators
   - Implement suggestion system for matter improvement

2. **File Upload Integration**
   - R2 bucket configuration for document storage
   - Drag-and-drop file upload in chat interface
   - Document preview and management

3. **Advanced Payment Processing**
   - Stripe integration for direct payment collection
   - Payment verification before attorney connection
   - Automated payment status tracking

### 🔧 Medium Priority

4. **Session Management**
   - Persistent conversation history
   - Resume interrupted matter creation flows
   - Better session timeout handling

5. **Email Template System**
   - Customizable email templates per team
   - Rich HTML email formatting
   - Automated follow-up sequences

6. **Analytics Dashboard**
   - Matter completion rates
   - Lead quality metrics
   - Team performance insights

### 🌟 Long-term Enhancements

7. **Enhanced CRM Integration**
   - ✅ Custom API webhooks (implemented)
   - Zapier webhook endpoints
   - Salesforce/HubSpot connectors

8. **Advanced AI Features**
   - Document analysis with AI
   - Legal research integration
   - Automated matter categorization

9. **Mobile Optimization**
   - Progressive Web App (PWA)
   - Native mobile app integration
   - Push notifications

---

## 🧪 Testing

This project uses [Vitest](https://vitest.dev/) and [@testing-library/preact](https://testing-library.com/docs/preact-testing-library/intro/) for all unit and integration tests.

### Test Organization
- **Unit tests**: Located in `src/__tests__/` for components and utilities
- **Integration tests**: Located in `tests/integration/` for API and flow tests
- All tests use modern mocking and do not require any shell scripts

### Running Tests

To run all tests:

```sh
npm test
```

To run tests in watch mode:

```sh
npm run test:watch
```

To run the interactive UI:

```sh
npm run test:ui
```

To run a specific test file:

```sh
npm run test:run -- path/to/file.test.ts
```

To view coverage:

```sh
npm run test:coverage
```

### Notes
- All legacy shell script tests have been removed in favor of this unified, maintainable test suite.
- See the `vitest.config.ts` for configuration details.

---

## 📚 Resources

* [Cloudflare Workers AI Docs](https://developers.cloudflare.com/workers-ai/)
* [Preact Documentation](https://preactjs.com/)
* [D1 Database Guide](https://developers.cloudflare.com/d1/)
* [KV Storage Guide](https://developers.cloudflare.com/kv/)
* [Architecture Plan](./intake_form_chatbot_plan.md)

---

## 🤝 Contributing

1. Fork the repository
2. Create a feature branch
3. Make your changes
4. Add tests if applicable
5. Submit a pull request

---

## 🛡️ License

MIT License - see [LICENSE](./LICENSE) for details.

---

## 🧑‍💻 Maintainers

* [@pcl-labs](https://github.com/pcl-labs)
* [@paulchrisluke](https://github.com/paulchrisluke)

---

*Built with ❤️ using Cloudflare's edge computing platform*
=======
1. **Clone and install**
   ```bash
   git clone <repository-url>
   cd preact-chat-gpt-interface
   npm install
   ```

2. **Set up environment**
   ```bash
   cp .dev.vars.example .dev.vars
   # Edit .dev.vars with your API keys
   ```

3. **Start development**
   ```bash
   npm run dev:full  # Both frontend and worker
   ```

4. **Deploy to Cloudflare**
   ```bash
   wrangler deploy
   ```

## 🎯 **Key Features**

- **🤖 AI-Powered Legal Intake**: Intelligent conversation handling with Cloudflare Workers AI
- **📋 Lead Qualification**: Smart filtering to ensure quality leads before contact collection
- **⚖️ Matter Classification**: Automatic legal issue categorization (Employment, Family, Personal Injury, etc.)
- **💰 Payment Integration**: Automated consultation fee collection with team configuration
- **👨‍💼 Human Review Queue**: Lawyer oversight for urgent/complex matters
- **📱 Mobile-First Design**: Responsive interface with modern UI/UX
- **📎 File Upload Support**: Photos, videos, audio, documents (25MB max) with camera capture
- **🔐 Authentication**: Google OAuth and email/password with Better Auth
- **🔒 Production Security**: OWASP-compliant headers and validation

## 🏗️ **Architecture**

```
Frontend (Preact) → Cloudflare Workers → AI Agent → Tool Handlers → Actions
```

**Core Components:**
- **Legal Intake Agent**: Self-contained AI with built-in memory and tool execution
- **Tool Handlers**: Modular functions for contact collection, matter creation, lawyer review
- **Team Configuration**: Dynamic payment and service configuration per team
- **Review Queue**: Human-in-the-loop system for lawyer oversight

## 🛠️ **Technology Stack**

- **Frontend**: Preact, TypeScript, Tailwind CSS
- **Backend**: Cloudflare Workers, D1 Database, KV Storage, R2 Object Storage
- **AI**: Cloudflare Workers AI (Llama 3.1 8B)
- **Auth**: Better Auth with Google OAuth & Email/Password
- **Deployment**: Cloudflare Workers

## 🧪 **Testing**

```bash
# Start development servers (required for tests)
npm run dev:full

# Run tests
npm run test:conversation  # Core AI functionality tests
npm test                   # All unit/integration tests
npm run test:watch         # Watch mode
```

## 📁 **Project Structure**

```
├── src/                    # Frontend (Preact + TypeScript)
│   ├── components/        # UI components
│   ├── hooks/            # Custom React hooks
│   └── utils/            # Utility functions
├── worker/               # Backend (Cloudflare Workers)
│   ├── agents/          # AI agent definitions
│   ├── routes/          # API endpoints
│   ├── services/        # Business logic
│   └── utils/           # Worker utilities
├── tests/               # Test files
└── public/              # Static assets
```

## 🔧 **Configuration**

### Environment Variables
Copy `.dev.vars.example` to `.dev.vars` and add your API keys:
- `BLAWBY_API_TOKEN` - Blawby services API key
- `LAWYER_SEARCH_API_KEY` - Lawyer search API key
- `CLOUDFLARE_API_TOKEN` - Cloudflare operations API key
- `RESEND_API_KEY` - Email notifications API key

### Team Management
Teams are managed via REST API:
```bash
# List teams
curl -X GET http://localhost:8787/api/teams

# Create team (requires admin token)
curl -X POST http://localhost:8787/api/teams \
  -H "Content-Type: application/json" \
  -H "Authorization: Bearer $ADMIN_TOKEN" \
  -d '{"slug": "new-team", "name": "New Team", "config": {"aiModel": "llama"}}'
```

## 🔒 **Security**

- OWASP-compliant security headers
- File upload validation (25MB max)
- Rate limiting (60 requests/minute)
- Input sanitization
- Secure session management with Better Auth

## 🤝 **Contributing**

1. Fork the repository
2. Create a feature branch
3. Make your changes
4. Add tests for new functionality
5. Submit a pull request

## 📄 **License**

MIT License - see [LICENSE](LICENSE) file for details.

---

**Built with ❤️ using Cloudflare Workers AI and Preact**
>>>>>>> 6cdd4ed2
<|MERGE_RESOLUTION|>--- conflicted
+++ resolved
@@ -1,459 +1,3 @@
-<<<<<<< HEAD
-Here’s a cleaned-up version of your README with redundancy removed, sections reorganized slightly for clarity, and improved brevity while preserving all critical details:
-
----
-
-# 🤖 Preact Cloudflare Intake Chatbot
-
-A full-featured, open-source **ChatGPT-like legal assistant**, built with Preact and powered by Cloudflare Workers AI, D1, and KV. Designed for self-hosting, extensibility, and privacy-first deployments.
-
-**Live Demo:** [ai.blawby.com](https://ai.blawby.com)  
-**Repo:** [GitHub](https://github.com/pcl-labs/preact-cloudflare-intake-chatbot)
-
----
-
-## ✨ Features
-
-* **Lightweight Preact Chat UI** - Fast, responsive interface with ~40KB gzipped bundle
-* **Cloudflare Workers AI Backend** - Llama 3.1 8B for conversational AI
-* **Intelligent Matter Building** - Guided conversation flow for legal intake
-* **Team-Based Configuration** - Multi-tenant support with custom branding
-* **Practice Area-Specific Questions** - Tailored intake forms per legal service
-* **D1 Database** - Persistent storage for conversations and matter data
-* **KV Namespace** - Session management and caching
-* **API-First Design** - RESTful endpoints for easy integration
-* **Self-Hostable** - Complete ownership of your data and infrastructure
-* **Privacy-First** - GDPR-compliant with no external tracking
-
----
-
-## 🎯 Core Workflow
-
-Your chatbot follows a **structured intake process** that maximizes lead quality:
-
-1. **🤖 AI Conversation** - Natural language interaction to understand client needs
-2. **📋 Matter Building** - Guided service selection and practice area-specific questions
-3. **📝 Matter Details** - Comprehensive matter description and situation analysis
-4. **✅ Quality Assessment** - Real-time feedback on matter completeness
-5. **📞 Contact Collection** - Seamless transition to attorney connection
-6. **💳 Payment Processing** - Optional consultation fee collection
-7. **📅 Scheduling** - Automated appointment booking system
-
----
-
-## 🏗️ Architecture
-
-* **Frontend**: Preact SPA (`src/`) — Embeddable widget with media & scheduling
-* **Backend**: Cloudflare Worker (`worker/`) — AI, D1, KV, email integration
-* **Storage**: D1 Database (conversations, teams, matters), KV (sessions, cache)
-* **AI**: Cloudflare Workers AI with Llama 3.1 8B model
-* **Email**: Resend API for notifications and confirmations
-* **Optional**: R2 for file uploads (planned)
-
----
-
-## 🚀 Getting Started
-
-### 1. Prerequisites
-
-* Node.js v18+
-* Cloudflare account with Workers AI access
-* Wrangler CLI: `npm install -g wrangler`
-
-### 2. Clone & Install
-
-```bash
-git clone https://github.com/pcl-labs/preact-cloudflare-intake-chatbot.git
-cd preact-cloudflare-intake-chatbot
-npm install
-```
-
-### 3. Configure Cloudflare
-
-```bash
-cp wrangler.template.toml wrangler.toml
-wrangler d1 create your-ai-chatbot
-wrangler kv namespace create "YOUR_AI_CHAT_SESSIONS"
-wrangler kv namespace create "YOUR_AI_CHAT_SESSIONS" --preview
-wrangler d1 execute your-ai-chatbot --file worker/schema.sql
-```
-
-### 4. Environment Variables
-
-```bash
-cp env.example .env
-```
-
-Set these variables:
-* `CLOUDFLARE_API_TOKEN` - For deployments
-* `CLOUDFLARE_ACCOUNT_ID` - Your Cloudflare account ID
-* `RESEND_API_KEY` - For email notifications
-* `VITE_API_BASE_URL` - Frontend API endpoint
-
-### 5. Development
-
-Enable remote bindings for local development:
-
-```toml
-# In wrangler.toml
-[[d1_databases]]
-binding = "DB"
-experimental_remote = true
-
-[[kv_namespaces]]
-binding = "CHAT_SESSIONS"
-experimental_remote = true
-```
-
-Start both backend and frontend:
-
-```bash
-# Terminal 1: Backend
-wrangler dev --x-remote-bindings
-
-# Terminal 2: Frontend
-npm run dev
-```
-
-* Frontend: [http://localhost:5173](http://localhost:5173)
-* Backend API: [http://localhost:8787](http://localhost:8787)
-
----
-
-## 🧠 Team Configuration
-
-Configure your law firm teams via `teams.json`:
-
-```json
-{
-  "id": "family-law-firm",
-  "name": "Smith & Associates Family Law",
-  "config": {
-    "consultationFee": 150,
-    "requiresPayment": true,
-    "paymentLink": "https://buy.stripe.com/your-payment-link",
-    "ownerEmail": "admin@smithlaw.com",
-    "introMessage": "Hello! I'm here to help with your family law matter.",
-    "profileImage": "https://example.com/logo.png",
-    "availableServices": ["Family Law", "Divorce", "Child Custody", "Adoption"],
-    "serviceQuestions": {
-      "Family Law": [
-        "What specific family law issue are you dealing with?",
-        "Are there any children involved in this situation?",
-        "Have you already filed any legal documents?",
-        "What is your current relationship status?"
-      ],
-      "Divorce": [
-        "How long have you been married?",
-        "Do you have children together?",
-        "Have you discussed divorce with your spouse?",
-        "What are the main issues you need to resolve?"
-      ]
-    }
-  }
-}
-```
-
-### Key Configuration Options
-
-| Field | Type | Description |
-|-------|------|-------------|
-| `availableServices` | array | Practice areas for service selection |
-| `serviceQuestions` | object | Practice area-specific intake questions |
-| `requiresPayment` | boolean | Enable consultation fee collection |
-| `consultationFee` | number | Fee amount in USD |
-| `paymentLink` | string | Stripe or other payment processor URL |
-| `ownerEmail` | string | Admin email for new lead notifications |
-| `introMessage` | string | Custom welcome message |
-| `profileImage` | string | Team logo URL |
-
-Sync teams to database:
-
-```bash
-node sync-teams.js
-```
-
----
-
-## 🤖 Matter Creation Flow
-
-The system provides an **intelligent matter building process** that guides users through structured data collection:
-
-### Step-by-Step Process
-
-1. **Service Selection** → User chooses practice area
-2. **Practice Area Questions** → Tailored questions for the selected service
-3. **Matter Details** → Comprehensive situation description
-4. **Quality Assessment** → Real-time feedback on matter completeness
-5. **Contact Collection** → Seamless transition to attorney connection
-
-### API Endpoints
-
-#### Matter Creation Flow
-```bash
-POST /api/matter-creation
-```
-
-**Service Selection:**
-```json
-{
-  "teamId": "family-law-firm",
-  "step": "service-selection"
-}
-```
-
-**Practice Area Questions:**
-```json
-{
-  "teamId": "family-law-firm",
-  "step": "questions",
-  "service": "Family Law",
-  "currentQuestionIndex": 0,
-  "answers": {
-    "What specific family law issue are you dealing with?": "Child custody dispute"
-  }
-}
-```
-
-**Matter Details:**
-```json
-{
-  "teamId": "family-law-firm",
-  "step": "matter-details",
-  "service": "Family Law",
-  "description": "I need help with a custody modification...",
-  "answers": {...}
-}
-```
-
-### Quality Assessment
-
-Each step includes a **quality score** that helps users understand matter completeness:
-
-```json
-{
-  "step": "questions",
-  "message": "Thank you for that information...",
-  "quality": {
-    "score": 65,
-    "suggestions": [
-      "Answer all practice area questions",
-      "Provide specific details about timing"
-    ],
-    "readyForLawyer": false
-  }
-}
-```
-
----
-
-## 📊 API Reference
-
-### Chat Endpoint
-```bash
-POST /api/chat
-```
-
-**Request:**
-```json
-{
-  "messages": [
-    {"role": "user", "content": "I need help with a business contract"}
-  ],
-  "teamId": "business-law-firm",
-  "sessionId": "optional-session-id"
-}
-```
-
-**Response:**
-```json
-{
-  "response": "I can help you with contract review...",
-  "intent": "new_matter",
-  "shouldStartMatterCreation": true,
-  "timestamp": "2024-01-15T10:30:00Z"
-}
-```
-
-### Forms Endpoint
-```bash
-POST /api/forms
-```
-
-**Request:**
-```json
-{
-  "email": "client@example.com",
-  "phoneNumber": "555-0123",
-  "matterDetails": "Contract review needed for vendor agreement",
-  "teamId": "business-law-firm"
-}
-```
-
-### Teams Endpoint
-```bash
-GET /api/teams
-```
-
-Returns all configured teams with their settings.
-
-### Scheduling Endpoint
-```bash
-POST /api/scheduling
-```
-
-**Request:**
-```json
-{
-  "teamId": "family-law-firm",
-  "email": "client@example.com",
-  "preferredDate": "2024-01-20",
-  "preferredTime": "10:00 AM",
-  "matterType": "Family Law",
-  "notes": "Child custody consultation"
-}
-```
-
----
-
-## 🔗 Webhook Integration
-
-The system includes a comprehensive webhook system for integrating with external CRMs, case management systems, and other tools. Webhooks are automatically triggered during key events in the matter creation process.
-
-### Webhook Configuration
-
-Add webhook settings to your team configuration in `teams.json`:
-
-```json
-{
-  "id": "your-law-firm",
-  "name": "Your Law Firm",
-  "config": {
-    "webhooks": {
-      "enabled": true,
-      "url": "https://your-crm.com/webhook",
-      "secret": "your-webhook-secret",
-      "events": {
-        "matterCreation": true,
-        "matterDetails": true,
-        "contactForm": true,
-        "appointment": true
-      },
-      "retryConfig": {
-        "maxRetries": 3,
-        "retryDelay": 60
-      }
-    }
-  }
-}
-```
-
-### Webhook Events
-
-#### 1. Matter Creation (`matter_creation`)
-Triggered when a client selects a legal service.
-
-```json
-{
-  "event": "matter_creation",
-  "timestamp": "2025-01-17T23:47:26.000Z",
-  "teamId": "your-law-firm",
-  "sessionId": "abc123",
-  "matter": {
-    "service": "Family Law",
-    "qualityScore": {
-      "score": 40,
-      "readyForLawyer": false
-    },
-    "step": "service-selected",
-    "totalQuestions": 5,
-    "hasQuestions": true
-  }
-}
-```
-
-#### 2. Matter Details (`matter_details`)
-Triggered when matter review is completed with quality scores.
-
-```json
-{
-  "event": "matter_details",
-  "timestamp": "2025-01-17T23:47:26.000Z",
-  "teamId": "your-law-firm",
-  "sessionId": "abc123",
-  "matter": {
-    "service": "Family Law",
-    "description": "Child custody modification case...",
-    "summary": "# Family Law Matter Summary\n\n## Legal Matter\n...",
-    "answers": {
-      "question1": {
-        "question": "What specific family law issue?",
-        "answer": "Child custody dispute"
-      }
-    },
-    "qualityScore": {
-      "score": 85,
-      "readyForLawyer": true,
-      "needsImprovement": false,
-      "threshold": 75
-    },
-    "followUpQuestions": [],
-    "urgency": "normal",
-    "readyForNextStep": true,
-    "nextActions": ["contact", "schedule"]
-  }
-}
-```
-
-#### 3. Contact Form (`contact_form`)
-Triggered when clients submit contact information.
-
-```json
-{
-  "event": "contact_form",
-  "timestamp": "2025-01-17T23:47:26.000Z",
-  "teamId": "your-law-firm",
-  "formId": "form-uuid",
-  "contactForm": {
-    "email": "client@example.com",
-    "phoneNumber": "555-0123",
-    "matterDetails": "Need help with custody modification",
-    "urgency": "normal",
-    "status": "pending"
-  }
-}
-```
-
-#### 4. Appointment (`appointment`)
-Triggered when consultations are scheduled.
-
-```json
-{
-  "event": "appointment",
-  "timestamp": "2025-01-17T23:47:26.000Z",
-  "teamId": "your-law-firm",
-  "appointmentId": "appointment-uuid",
-  "appointment": {
-    "clientEmail": "client@example.com",
-    "clientPhone": "555-0123",
-    "preferredDate": "2025-01-20",
-    "preferredTime": "10:00 AM",
-    "matterType": "Family Law",
-    "notes": "Child custody consultation",
-    "status": "pending"
-  }
-}
-```
-
-### Webhook Security
-
-All webhooks include security headers:
-
-- **X-Webhook-Signature**: HMAC-SHA256 signature using your webhook secret
-- **X-Webhook-ID**: Unique identifier for the webhook delivery
-- **X-Webhook-Event**: Event type (matter_creation, matter_details, etc.)
-- **X-Webhook-Timestamp**: ISO timestamp of webhook delivery
-=======
 # Legal Intake Chatbot - Cloudflare Workers AI
 
 A production-ready legal intake chatbot built with Cloudflare Workers AI, featuring intelligent conversation handling, step-by-step information collection, and automated matter creation with payment integration.
@@ -464,301 +8,9 @@
 - Node.js 18+ and npm
 - Cloudflare account with Workers, D1, KV, and R2 access
 - Wrangler CLI installed globally
->>>>>>> 6cdd4ed2
 
-### Webhook Management API
+### Installation
 
-<<<<<<< HEAD
-#### View Webhook Logs
-```bash
-GET /api/webhooks/logs?teamId=your-law-firm&limit=50&status=failed
-```
-
-#### Webhook Statistics
-```bash
-GET /api/webhooks/stats?teamId=your-law-firm
-```
-
-**Response:**
-```json
-{
-  "success": true,
-  "stats": {
-    "pending": 2,
-    "success": 45,
-    "failed": 3,
-    "retry": 1,
-    "total": 51
-  }
-}
-```
-
-#### Retry Failed Webhooks
-```bash
-POST /api/webhooks/retry
-```
-
-**Request:**
-```json
-{
-  "webhookId": "specific-webhook-id"
-}
-```
-
-Or retry all failed webhooks for a team:
-```json
-{
-  "teamId": "your-law-firm"
-}
-```
-
-#### Test Webhook Delivery
-```bash
-POST /api/webhooks/test
-```
-
-**Request:**
-```json
-{
-  "teamId": "your-law-firm",
-  "webhookType": "matter_creation",
-  "testPayload": {
-    "custom": "test data"
-  }
-}
-```
-
-### Webhook Features
-
-- **🔐 Security**: HMAC-SHA256 signature verification
-- **🔄 Retry Logic**: Exponential backoff with configurable retries
-- **📊 Logging**: Comprehensive delivery tracking in database
-- **📈 Statistics**: Real-time delivery metrics
-- **🎯 Event Filtering**: Configure which events to receive
-- **⚡ Performance**: Fire-and-forget delivery (non-blocking)
-- **🛠️ Management**: API endpoints for monitoring and retry
-
-### Webhook Verification
-
-To verify webhook authenticity in your endpoint:
-
-```javascript
-const crypto = require('crypto');
-
-function verifyWebhook(payload, signature, secret) {
-  const expectedSignature = crypto
-    .createHmac('sha256', secret)
-    .update(payload)
-    .digest('hex');
-  
-  return signature === `sha256=${expectedSignature}`;
-}
-
-// Express.js example
-app.post('/webhook', (req, res) => {
-  const signature = req.headers['x-webhook-signature'];
-  const payload = JSON.stringify(req.body);
-  
-  if (!verifyWebhook(payload, signature, 'your-webhook-secret')) {
-    return res.status(401).send('Unauthorized');
-  }
-  
-  // Process webhook...
-  res.status(200).send('OK');
-});
-```
-
----
-
-## 🌐 Deployment
-
-### GitHub Actions (Recommended)
-
-Set repository secrets:
-* `CLOUDFLARE_API_TOKEN`
-* `CLOUDFLARE_ACCOUNT_ID`
-* `CLOUDFLARE_PAGES_PROJECT_NAME`
-
-### Manual Deployment
-
-**Backend:**
-```bash
-wrangler deploy
-```
-
-**Frontend:**
-```bash
-npm run build
-wrangler pages deploy dist
-```
-
-### Custom Domain
-
-Add to `wrangler.toml`:
-```toml
-[env.production]
-routes = [
-  { pattern = "yourdomain.com/api/*", zone_name = "yourdomain.com" }
-]
-```
-
----
-
-## 🔧 Production Status
-
-| Component | Status |
-|-----------|---------|
-| **Backend** | ✅ Production Ready |
-| **AI Integration** | ✅ Llama 3.1 8B |
-| **Matter Creation** | ✅ Fully Functional |
-| **Team Configuration** | ✅ Multi-tenant |
-| **Email Notifications** | ✅ Resend Integration |
-| **Scheduling** | ✅ Appointment Booking |
-| **Webhook Integration** | ✅ Comprehensive System |
-| **File Uploads** | ⏳ Planned (R2 integration) |
-| **Payment Processing** | ⏳ External links only |
-
----
-
-## 📈 Suggested Improvements
-
-Based on code analysis, here are recommended enhancements:
-
-### 🎯 High Priority
-
-1. **Enhanced Matter Quality Scoring**
-   - Restore full AI-powered matter analysis
-   - Add progress tracking with visual indicators
-   - Implement suggestion system for matter improvement
-
-2. **File Upload Integration**
-   - R2 bucket configuration for document storage
-   - Drag-and-drop file upload in chat interface
-   - Document preview and management
-
-3. **Advanced Payment Processing**
-   - Stripe integration for direct payment collection
-   - Payment verification before attorney connection
-   - Automated payment status tracking
-
-### 🔧 Medium Priority
-
-4. **Session Management**
-   - Persistent conversation history
-   - Resume interrupted matter creation flows
-   - Better session timeout handling
-
-5. **Email Template System**
-   - Customizable email templates per team
-   - Rich HTML email formatting
-   - Automated follow-up sequences
-
-6. **Analytics Dashboard**
-   - Matter completion rates
-   - Lead quality metrics
-   - Team performance insights
-
-### 🌟 Long-term Enhancements
-
-7. **Enhanced CRM Integration**
-   - ✅ Custom API webhooks (implemented)
-   - Zapier webhook endpoints
-   - Salesforce/HubSpot connectors
-
-8. **Advanced AI Features**
-   - Document analysis with AI
-   - Legal research integration
-   - Automated matter categorization
-
-9. **Mobile Optimization**
-   - Progressive Web App (PWA)
-   - Native mobile app integration
-   - Push notifications
-
----
-
-## 🧪 Testing
-
-This project uses [Vitest](https://vitest.dev/) and [@testing-library/preact](https://testing-library.com/docs/preact-testing-library/intro/) for all unit and integration tests.
-
-### Test Organization
-- **Unit tests**: Located in `src/__tests__/` for components and utilities
-- **Integration tests**: Located in `tests/integration/` for API and flow tests
-- All tests use modern mocking and do not require any shell scripts
-
-### Running Tests
-
-To run all tests:
-
-```sh
-npm test
-```
-
-To run tests in watch mode:
-
-```sh
-npm run test:watch
-```
-
-To run the interactive UI:
-
-```sh
-npm run test:ui
-```
-
-To run a specific test file:
-
-```sh
-npm run test:run -- path/to/file.test.ts
-```
-
-To view coverage:
-
-```sh
-npm run test:coverage
-```
-
-### Notes
-- All legacy shell script tests have been removed in favor of this unified, maintainable test suite.
-- See the `vitest.config.ts` for configuration details.
-
----
-
-## 📚 Resources
-
-* [Cloudflare Workers AI Docs](https://developers.cloudflare.com/workers-ai/)
-* [Preact Documentation](https://preactjs.com/)
-* [D1 Database Guide](https://developers.cloudflare.com/d1/)
-* [KV Storage Guide](https://developers.cloudflare.com/kv/)
-* [Architecture Plan](./intake_form_chatbot_plan.md)
-
----
-
-## 🤝 Contributing
-
-1. Fork the repository
-2. Create a feature branch
-3. Make your changes
-4. Add tests if applicable
-5. Submit a pull request
-
----
-
-## 🛡️ License
-
-MIT License - see [LICENSE](./LICENSE) for details.
-
----
-
-## 🧑‍💻 Maintainers
-
-* [@pcl-labs](https://github.com/pcl-labs)
-* [@paulchrisluke](https://github.com/paulchrisluke)
-
----
-
-*Built with ❤️ using Cloudflare's edge computing platform*
-=======
 1. **Clone and install**
    ```bash
    git clone <repository-url>
@@ -886,5 +138,4 @@
 
 ---
 
-**Built with ❤️ using Cloudflare Workers AI and Preact**
->>>>>>> 6cdd4ed2
+**Built with ❤️ using Cloudflare Workers AI and Preact**