--- conflicted
+++ resolved
@@ -62,14 +62,6 @@
         return false;
       }
 
-<<<<<<< HEAD
-    // Validate and parse tool calls
-    const validateToolCalls = (data: unknown): ToolCall[] => {
-      if (!Array.isArray(data)) {
-        // Temporarily disabled to reduce console spam
-        // console.warn('__toolCalls is not an array, using empty array as fallback');
-        return [];
-=======
       const call = item as Record<string, unknown>;
       const isValid =
         typeof call.tool === 'string' &&
@@ -78,7 +70,6 @@
 
       if (!isValid) {
         logMessage('toolcalls-structure', 'warn', 'Invalid tool call structure', call);
->>>>>>> 9eda6344
       }
 
       return isValid;
@@ -129,23 +120,10 @@
       return;
     }
 
-<<<<<<< HEAD
-    // Validate conversation state
-    const validateConversationState = (data: unknown): string => {
-      if (typeof data === 'string') {
-        return data;
-      }
-      
-      // Temporarily disabled to reduce console spam
-      // console.warn('__conversationState is not a string, using "unknown" as fallback:', data);
-      return 'unknown';
-    };
-=======
     const now = Date.now();
     if (!force && now - lastUpdateRef.current < UPDATE_THROTTLE_MS) {
       return;
     }
->>>>>>> 9eda6344
 
     lastUpdateRef.current = now;
 
