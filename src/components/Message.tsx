--- conflicted
+++ resolved
@@ -55,17 +55,7 @@
 	sessionId?: string;
 	teamId?: string;
 	showFeedback?: boolean;
-<<<<<<< HEAD
-	onFeedbackSubmit?: (feedback: Feedback) => void;
-}
-
-interface Feedback {
-	rating: number;
-	comment?: string;
-}
-=======
 	onFeedbackSubmit?: (feedback: any) => void;
->>>>>>> d6a91f6e
 }
 
 const formatFileSize = (bytes: number): string => {
