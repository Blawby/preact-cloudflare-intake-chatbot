--- conflicted
+++ resolved
@@ -17,108 +17,16 @@
 import LawyerSearchResults from './LawyerSearchResults';
 import LazyMedia from './LazyMedia';
 import MatterCanvas from './MatterCanvas';
-<<<<<<< HEAD
-import FeedbackUI from './FeedbackUI';
-import createLazyComponent from '../utils/LazyComponent';
-import {
-	DocumentIcon,
-	DocumentTextIcon,
-	TableCellsIcon,
-	MusicalNoteIcon,
-	VideoCameraIcon
-} from '@heroicons/react/24/outline';
-=======
 import MediaContent from './MediaContent';
 import Modal from './Modal';
 import PaymentEmbed from './PaymentEmbed';
->>>>>>> 6cdd4ed2
-
-
-<<<<<<< HEAD
-const LazyTimeOfDaySelector = createLazyComponent(
-	() => import('./scheduling/TimeOfDaySelector'),
-	'TimeOfDaySelector'
-);
-
-const LazyTimeSlotSelector = createLazyComponent(
-	() => import('./scheduling/TimeSlotSelector'),
-	'TimeSlotSelector'
-);
-
-const LazyScheduleConfirmation = createLazyComponent(
-	() => import('./scheduling/ScheduleConfirmation'),
-	'ScheduleConfirmation'
-);
-
-// Set options for marked
-marked.setOptions({
-	breaks: true,
-	gfm: true
-});
-
-interface FileAttachment {
-	name: string;
-	size: number;
-	type: string;
-	url: string;
-}
-
-// Add scheduling-related data interface
-interface SchedulingData {
-	type: 'date-selection' | 'time-of-day-selection' | 'time-slot-selection' | 'confirmation';
-	selectedDate?: Date;
-	timeOfDay?: 'morning' | 'afternoon';
-	scheduledDateTime?: Date;
-}
-=======
->>>>>>> 6cdd4ed2
-
-// Add matter creation-related data interface
-interface MatterCreationData {
-	type: 'service-selection' | 'urgency-selection' | 'ai-questions';
-	availableServices: string[];
-	question?: string;
-	totalQuestions?: number;
-	currentQuestionIndex?: number;
-}
+
+
 
 interface MessageProps {
 	content: string;
 	isUser: boolean;
 	files?: FileAttachment[];
-<<<<<<< HEAD
-	scheduling?: SchedulingData;
-	matterCreation?: MatterCreationData;
-	matterCanvas?: {
-		service: string;
-		matterSummary: string;
-		qualityScore?: {
-			score: number;
-			badge: 'Excellent' | 'Good' | 'Fair' | 'Poor';
-			color: 'blue' | 'green' | 'yellow' | 'red';
-			inferredUrgency: string;
-			breakdown: {
-				followUpCompletion: number;
-				requiredFields: number;
-				evidence: number;
-				clarity: number;
-				urgency: number;
-				consistency: number;
-				aiConfidence: number;
-			};
-			suggestions: string[];
-		};
-		answers?: Record<string, string>;
-		isExpanded?: boolean;
-	};
-	onDateSelect?: (date: Date) => void;
-	onTimeOfDaySelect?: (timeOfDay: 'morning' | 'afternoon') => void;
-	onTimeSlotSelect?: (timeSlot: Date) => void;
-	onRequestMoreDates?: () => void;
-	onServiceSelect?: (service: string) => void;
-	onUrgencySelect?: (urgency: string) => void;
-	isLoading?: boolean;
-=======
 	matterCanvas?: {
 		matterId?: string;
 		matterNumber?: string;
@@ -187,7 +95,6 @@
 	isLoading?: boolean;
 	aiState?: 'thinking' | 'processing' | 'generating';
 	toolMessage?: string;
->>>>>>> 6cdd4ed2
 	// Feedback props
 	id?: string;
 	sessionId?: string;
@@ -211,11 +118,7 @@
 	// PDF icon
 	if (file.type === 'application/pdf' || ext === 'pdf') {
 		return (
-<<<<<<< HEAD
-			<DocumentTextIcon className="message-file-icon" />
-=======
 			<DocumentTextIcon className="w-4 h-4 text-gray-600 dark:text-gray-400" />
->>>>>>> 6cdd4ed2
 		);
 	}
 	
@@ -224,11 +127,7 @@
 		file.type === 'application/vnd.openxmlformats-officedocument.wordprocessingml.document' ||
 		ext === 'doc' || ext === 'docx') {
 		return (
-<<<<<<< HEAD
-			<DocumentIcon className="message-file-icon" />
-=======
 			<DocumentIcon className="w-4 h-4 text-gray-600 dark:text-gray-400" />
->>>>>>> 6cdd4ed2
 		);
 	}
 	
@@ -237,43 +136,27 @@
 		file.type === 'application/vnd.openxmlformats-officedocument.spreadsheetml.sheet' ||
 		ext === 'xls' || ext === 'xlsx' || ext === 'csv') {
 		return (
-<<<<<<< HEAD
-			<TableCellsIcon className="message-file-icon" />
-=======
 			<TableCellsIcon className="w-4 h-4 text-gray-600 dark:text-gray-400" />
->>>>>>> 6cdd4ed2
 		);
 	}
 	
 	// Audio file icon
 	if (file.type.startsWith('audio/')) {
 		return (
-<<<<<<< HEAD
-			<MusicalNoteIcon className="message-file-icon" />
-=======
 			<MusicalNoteIcon className="w-4 h-4 text-gray-600 dark:text-gray-400" />
->>>>>>> 6cdd4ed2
 		);
 	}
 	
 	// Video file icon
 	if (file.type.startsWith('video/')) {
 		return (
-<<<<<<< HEAD
-			<VideoCameraIcon className="message-file-icon" />
-=======
 			<VideoCameraIcon className="w-4 h-4 text-gray-600 dark:text-gray-400" />
->>>>>>> 6cdd4ed2
 		);
 	}
 	
 	// Default file icon
 	return (
-<<<<<<< HEAD
-		<DocumentIcon className="message-file-icon" />
-=======
 		<DocumentIcon className="w-4 h-4 text-gray-600 dark:text-gray-400" />
->>>>>>> 6cdd4ed2
 	);
 };
 
@@ -321,111 +204,16 @@
 	);
 };
 
-<<<<<<< HEAD
-// Service selection buttons component
-const ServiceSelectionButtons: FunctionComponent<{ 
-	services: string[]; 
-	onServiceSelect: (service: string) => void;
-}> = ({ services, onServiceSelect }) => {
-	// Format service names for display
-	const formatServiceName = (service: string) => {
-		return service
-			.split('-')
-							.map(word => word.charAt(0).toUpperCase() + word.slice(1))
-			.join(' ');
-	};
-
-	return (
-		<div class="service-selection-container">
-			<div class="service-buttons">
-				{services.map((service, index) => (
-					<button
-						key={index}
-						class="time-slot-button"
-						onClick={() => onServiceSelect(service)}
-					>
-						{formatServiceName(service)}
-					</button>
-				))}
-				<button
-					class="time-slot-button"
-					onClick={() => onServiceSelect('General Inquiry')}
-				>
-					General Inquiry
-				</button>
-			</div>
-		</div>
-	);
-};
-
-// Urgency selection buttons component
-const UrgencySelectionButtons: FunctionComponent<{ 
-	onUrgencySelect: (urgency: string) => void;
-}> = ({ onUrgencySelect }) => {
-	const urgencyOptions = [
-		{
-			label: 'Very Urgent',
-			description: 'Immediate action needed'
-		},
-		{
-			label: 'Somewhat Urgent',
-			description: 'Within a few weeks'
-		},
-		{
-			label: 'Not Urgent',
-			description: 'Can wait a month or more'
-		}
-	];
-
-	return (
-		<div class="service-selection-container">
-			<div class="service-buttons">
-				{urgencyOptions.map((option, index) => (
-					<button
-						key={index}
-						class="time-slot-button"
-						onClick={() => onUrgencySelect(option.label)}
-					>
-						<div>
-							<div style="font-weight: 600; margin-bottom: 2px;">{option.label}</div>
-							<div style="font-size: 12px; color: var(--accent-color);">{option.description}</div>
-						</div>
-					</button>
-				))}
-			</div>
-		</div>
-	);
-};
-=======
 // Agent handles service selection - no component needed
 
 // Agent handles urgency selection - no component needed
 
 // Agent handles welcome messages - no component needed
->>>>>>> 6cdd4ed2
 
 const Message: FunctionComponent<MessageProps> = memo(({ 
 	content, 
 	isUser, 
 	files = [], 
-<<<<<<< HEAD
-	scheduling, 
-	matterCreation,
-	matterCanvas,
-	onDateSelect, 
-	onTimeOfDaySelect, 
-	onTimeSlotSelect, 
-	onRequestMoreDates,
-	onServiceSelect,
-	onUrgencySelect,
-	isLoading,
-	id,
-	sessionId,
-	teamId,
-	showFeedback = true,
-	onFeedbackSubmit
-}) => {
-=======
 	matterCanvas,
 	paymentEmbed,
 	contactForm,
@@ -460,7 +248,6 @@
 				// Keep ReactMarkdown as null to use fallback rendering
 			});
 	}, []);
->>>>>>> 6cdd4ed2
 	const imageFiles = files.filter(file => file.type.startsWith('image/'));
 	const audioFiles = files.filter(file => file.type.startsWith('audio/'));
 	const videoFiles = files.filter(file => file.type.startsWith('video/'));
@@ -479,55 +266,6 @@
 
 
 	return (
-<<<<<<< HEAD
-		<div class={`message ${isUser ? 'message-user' : 'message-ai'} ${hasOnlyMedia ? 'media-only' : ''}`}>
-			<div class="message-content">
-				{/* Show loading indicator if this message is loading */}
-				{isLoading ? (
-					<div class="loading-indicator">
-						<span class="dot"></span>
-						<span class="dot"></span>
-						<span class="dot"></span>
-					</div>
-				) : (
-					/* Render message content first */
-					content && (
-						<div dangerouslySetInnerHTML={{ __html: marked(content) }} />
-					)
-				)}
-				
-				{/* Then display scheduling components */}
-				{scheduling && (
-					<div class="scheduling-container">
-						{scheduling.type === 'date-selection' && onDateSelect && onRequestMoreDates && (
-							<LazyDateSelector
-								onDateSelect={onDateSelect}
-								onRequestMoreDates={onRequestMoreDates}
-								startDate={scheduling.selectedDate}
-							/>
-						)}
-						
-						{scheduling.type === 'time-of-day-selection' && scheduling.selectedDate && onTimeOfDaySelect && (
-							<LazyTimeOfDaySelector
-								selectedDate={scheduling.selectedDate}
-								onTimeOfDaySelect={onTimeOfDaySelect}
-							/>
-						)}
-						
-						{scheduling.type === 'time-slot-selection' && scheduling.selectedDate && 
-						 scheduling.timeOfDay && onTimeSlotSelect && (
-							<LazyTimeSlotSelector
-								selectedDate={scheduling.selectedDate}
-								timeOfDay={scheduling.timeOfDay}
-								onTimeSlotSelect={onTimeSlotSelect}
-							/>
-						)}
-						
-						{scheduling.type === 'confirmation' && scheduling.scheduledDateTime && (
-							<LazyScheduleConfirmation
-								scheduledDateTime={scheduling.scheduledDateTime}
-							/>
-=======
 		<div className={`flex flex-col max-w-full my-4 px-3 py-2 rounded-xl break-words relative ${
 			isUser 
 				? 'ml-auto mr-0 bg-light-message-bg-user dark:bg-dark-message-bg-user text-light-text dark:text-dark-text w-fit' 
@@ -542,39 +280,10 @@
 							<ReactMarkdown>{content}</ReactMarkdown>
 						) : (
 							<div dangerouslySetInnerHTML={{ __html: DOMPurify.sanitize(content) }} />
->>>>>>> 6cdd4ed2
 						)}
 					</div>
 				)}
 				
-<<<<<<< HEAD
-				{/* Display matter canvas */}
-				{matterCanvas && (
-					<MatterCanvas
-						service={matterCanvas.service}
-						matterSummary={matterCanvas.matterSummary}
-						qualityScore={matterCanvas.qualityScore}
-						answers={matterCanvas.answers}
-						isExpanded={matterCanvas.isExpanded}
-					/>
-				)}
-				
-				{/* Display matter creation components */}
-				{matterCreation && matterCreation.type === 'service-selection' && onServiceSelect && (
-					<ServiceSelectionButtons
-						services={matterCreation.availableServices}
-						onServiceSelect={onServiceSelect}
-					/>
-				)}
-				{matterCreation && matterCreation.type === 'urgency-selection' && onUrgencySelect && (
-					<UrgencySelectionButtons
-						onUrgencySelect={onUrgencySelect}
-					/>
-				)}
-				
-
-				
-=======
 				{/* Show AI thinking indicator for all loading states */}
 				{isLoading && (
 					<AIThinkingIndicator 
@@ -680,7 +389,6 @@
 				
 				{/* Agent handles all matter creation and welcome messages - no components needed */}
 				
->>>>>>> 6cdd4ed2
 				{/* Display files */}
 				{imageFiles.map((file, index) => (
 					<ImagePreview 
@@ -735,20 +443,6 @@
 						/>
 					</div>
 				))}
-<<<<<<< HEAD
-				{imageFiles.map((file, index) => (
-					<ImagePreview key={index} file={file} />
-				))}
-				
-				{/* Show feedback UI only on AI messages and when not loading */}
-				{!isUser && !isLoading && showFeedback && (
-					<FeedbackUI
-						messageId={id}
-						sessionId={sessionId}
-						teamId={teamId}
-						onFeedbackSubmit={onFeedbackSubmit}
-					/>
-=======
 				
 				{/* Modal for viewing images */}
 				{isModalOpen && selectedMedia && (
@@ -763,7 +457,6 @@
 					>
 						<MediaContent media={selectedMedia} />
 					</Modal>
->>>>>>> 6cdd4ed2
 				)}
 			</div>
 		</div>
