--- conflicted
+++ resolved
@@ -1,90 +1,6 @@
 import { FunctionComponent } from 'preact';
 import { useRef, useEffect, useState, useCallback, useLayoutEffect, useMemo } from 'preact/hooks';
 import Message from './Message';
-<<<<<<< HEAD
-import LoadingIndicator from './LoadingIndicator';
-import { memo } from 'preact/compat';
-import { debounce } from '../utils/debounce';
-import { ErrorBoundary } from './ErrorBoundary';
-
-interface FileAttachment {
-    name: string;
-    size: number;
-    type: string;
-    url: string;
-}
-
-// Add scheduling interface
-interface SchedulingData {
-    type: 'date-selection' | 'time-of-day-selection' | 'time-slot-selection' | 'confirmation';
-    selectedDate?: Date;
-    timeOfDay?: 'morning' | 'afternoon';
-    scheduledDateTime?: Date;
-}
-
-// Add matter creation interface
-interface MatterCreationData {
-    type: 'service-selection';
-    availableServices: string[];
-}
-
-interface ChatMessage {
-    content: string;
-    isUser: boolean;
-    files?: FileAttachment[];
-    scheduling?: SchedulingData;
-    matterCreation?: MatterCreationData;
-    matterCanvas?: {
-        service: string;
-        matterSummary: string;
-        qualityScore?: {
-            score: number;
-            badge: 'Excellent' | 'Good' | 'Fair' | 'Poor';
-            color: 'blue' | 'green' | 'yellow' | 'red';
-            inferredUrgency: string;
-            breakdown: {
-                followUpCompletion: number;
-                requiredFields: number;
-                evidence: number;
-                clarity: number;
-                urgency: number;
-                consistency: number;
-                aiConfidence: number;
-            };
-            suggestions: string[];
-        };
-        answers?: Record<string, string>;
-        isExpanded?: boolean;
-    };
-    qualityScore?: {
-        score: number;
-        breakdown: {
-            followUpCompletion: number;
-            requiredFields: number;
-            evidence: number;
-            clarity: number;
-            urgency: number;
-            consistency: number;
-            aiConfidence: number;
-        };
-        suggestions: string[];
-        readyForLawyer: boolean;
-        color: 'red' | 'yellow' | 'green' | 'blue';
-    };
-    isLoading?: boolean;
-    id?: string;
-}
-
-interface VirtualMessageListProps {
-    messages: ChatMessage[];
-    onDateSelect?: (date: Date) => void;
-    onTimeOfDaySelect?: (timeOfDay: 'morning' | 'afternoon') => void;
-    onTimeSlotSelect?: (timeSlot: Date) => void;
-    onRequestMoreDates?: () => void;
-    onServiceSelect?: (service: string) => void;
-    onUrgencySelect?: (urgency: string) => void;
-    position?: 'widget' | 'inline';
-=======
 import TeamProfile from './TeamProfile';
 import { memo } from 'preact/compat';
 import { debounce } from '../utils/debounce';
@@ -103,7 +19,6 @@
     onOpenSidebar?: () => void;
     onContactFormSubmit?: (data: ContactData) => void;
 
->>>>>>> 6cdd4ed2
     // Feedback props
     sessionId?: string;
     teamId?: string;
@@ -112,19 +27,6 @@
 
 const BATCH_SIZE = 20;
 const SCROLL_THRESHOLD = 100;
-<<<<<<< HEAD
-const DEBOUNCE_DELAY = 150;
-
-const VirtualMessageList: FunctionComponent<VirtualMessageListProps> = ({ 
-    messages, 
-    onDateSelect,
-    onTimeOfDaySelect,
-    onTimeSlotSelect,
-    onRequestMoreDates,
-    onServiceSelect,
-    onUrgencySelect,
-    position = 'widget',
-=======
 const DEBOUNCE_DELAY = 50;
 
 const VirtualMessageList: FunctionComponent<VirtualMessageListProps> = ({
@@ -132,7 +34,6 @@
     teamConfig,
     onOpenSidebar,
     onContactFormSubmit,
->>>>>>> 6cdd4ed2
     sessionId,
     teamId,
     onFeedbackSubmit
@@ -228,19 +129,6 @@
     const visibleMessages = messages.slice(startIndex, endIndex);
 
     return (
-<<<<<<< HEAD
-        <div 
-            class="message-list" 
-            ref={listRef}
-            style={{
-                maxWidth: position === 'inline' ? 'none' : '768px',
-                margin: position === 'inline' ? '0' : '0 auto'
-            }}
-        >
-            {startIndex > 0 && (
-                <div class="load-more-trigger">
-                    <LoadingIndicator />
-=======
         <div
             className="flex-1 overflow-y-auto p-4 pt-16 lg:pt-4 pb-20 scroll-smooth w-full scrollbar-thin scrollbar-track-transparent scrollbar-thumb-gray-300 dark:scrollbar-thumb-gray-600"
             ref={listRef}
@@ -262,7 +150,6 @@
             {startIndex > 0 && (
                 <div className="flex justify-center items-center py-4">
                     <div className="text-gray-500 dark:text-gray-400 text-xs sm:text-sm lg:text-base">Loading more messages...</div>
->>>>>>> 6cdd4ed2
                 </div>
             )}
             <ErrorBoundary>
@@ -272,19 +159,6 @@
                         content={message.content}
                         isUser={message.isUser}
                         files={message.files}
-<<<<<<< HEAD
-                        scheduling={message.scheduling}
-                        matterCreation={message.matterCreation}
-                        matterCanvas={message.matterCanvas}
-                        qualityScore={message.qualityScore}
-                        onDateSelect={onDateSelect}
-                        onTimeOfDaySelect={onTimeOfDaySelect}
-                        onTimeSlotSelect={onTimeSlotSelect}
-                        onRequestMoreDates={onRequestMoreDates}
-                        onServiceSelect={onServiceSelect}
-                        onUrgencySelect={onUrgencySelect}
-                        isLoading={message.isLoading}
-=======
                         matterCanvas={message.matterCanvas}
                         paymentEmbed={message.paymentEmbed}
                         contactForm={message.contactForm}
@@ -295,7 +169,6 @@
                         isLoading={message.isLoading}
                         aiState={message.aiState}
                         toolMessage={message.toolMessage}
->>>>>>> 6cdd4ed2
                         id={message.id}
                         sessionId={sessionId}
                         teamId={teamId}
