--- conflicted
+++ resolved
@@ -1,10 +1,7 @@
 import { FunctionComponent } from 'preact';
 import { useEffect, useState, useRef } from 'preact/hooks';
 import { XMarkIcon, CheckIcon } from '@heroicons/react/24/outline';
-<<<<<<< HEAD
-=======
 import { Button } from './ui/Button';
->>>>>>> 6cdd4ed2
 
 interface AudioRecordingUIProps {
     onCancel: () => void;
@@ -316,17 +313,10 @@
                 className="flex items-center justify-center w-8 h-8 p-1.5 border-none rounded-full bg-none cursor-pointer transition-all duration-200 text-light-text dark:text-dark-text bg-light-hover dark:bg-dark-hover animate-zoom-in"
             >
                 <XMarkIcon className="w-5 h-5" aria-hidden="true" />
-<<<<<<< HEAD
-            </button>
-            <div className="recording-visualization" aria-live="polite">
-                <canvas ref={canvasRef} width="300" height="40" aria-hidden="true" />
-                <div className="recording-timer" role="timer" aria-label={`Recording time: ${formatTime(recordingTime)}`}>
-=======
             </Button>
             <div className="flex-1 flex items-center gap-4 h-8 animate-zoom-in bg-transparent" aria-live="polite">
                 <canvas ref={canvasRef} width="300" height="40" aria-hidden="true" className="flex-1 h-8 rounded block image-rendering-crisp-edges image-rendering-webkit-optimize-contrast bg-transparent" />
                 <div className="text-sm text-accent font-tabular-nums min-w-10 text-right" role="timer" aria-label={`Recording time: ${formatTime(recordingTime)}`}>
->>>>>>> 6cdd4ed2
                     {formatTime(recordingTime)}
                 </div>
                 <div className="sr-only" aria-live="assertive">
@@ -343,11 +333,7 @@
                 className="flex items-center justify-center w-8 h-8 p-1.5 border-none rounded-full bg-none cursor-pointer transition-all duration-200 text-light-bg dark:text-dark-bg bg-light-text dark:bg-dark-text animate-zoom-in hover:scale-105"
             >
                 <CheckIcon className="w-5 h-5" aria-hidden="true" />
-<<<<<<< HEAD
-            </button>
-=======
             </Button>
->>>>>>> 6cdd4ed2
         </div>
     );
 };
