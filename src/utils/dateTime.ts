--- conflicted
+++ resolved
@@ -36,20 +36,7 @@
   return dates;
 }
 
-<<<<<<< HEAD
-/**
- * Get time slots for a specific part of day
- * @param date Base date
- * @param partOfDay 'morning' | 'afternoon' 
- * @returns Array of Date objects representing time slots
- */
-export const getTimeSlots = (
-  date: Date, 
-  partOfDay: 'morning' | 'afternoon'
-): Date[] => {
-=======
 export function getTimeSlots(baseDate?: Date, period?: 'morning' | 'afternoon'): Date[] {
->>>>>>> 6cdd4ed2
   const slots: Date[] = [];
   const date = baseDate || new Date();
   
